from typing import Annotated, Sequence, Optional, Dict, Any, List
from typing_extensions import TypedDict
from langchain_core.messages import BaseMessage
from langgraph.graph import add_messages
from enum import Enum


class ResearchContext(TypedDict):
    topic: str
    query: str
    sources: List[Dict[str, Any]]
    findings: List[Dict[str, Any]]


class TaskStatus(str, Enum):
    NOT_STARTED = "not_started"
    IN_PROGRESS = "in_progress"
    COMPLETED = "completed"
    FAILED = "failed"


class AgentState(TypedDict):
    messages: Annotated[Sequence[BaseMessage], add_messages]
    context: Optional[ResearchContext]
    current_agent: str
    next_step: str
    metadata: Optional[Dict[str, Any]]
    task_status: TaskStatus


# ...................................................helper functions.........................................


def initialize_state() -> AgentState:
    """Initialize the agent state with default values."""
    return {
        "messages": [],
        "research_context": None,
        "current_task": "",
        "task_status": TaskStatus.NOT_STARTED,
    }

<<<<<<< HEAD
=======

>>>>>>> c3ec3cfb
def set_task(state: AgentState, task: str) -> AgentState:
    """Set the current task and update status."""
    new_state = state.copy()
    new_state["current_task"] = task
    new_state["task_status"] = TaskStatus.IN_PROGRESS
    return new_state

<<<<<<< HEAD
=======

>>>>>>> c3ec3cfb
def update_task_status(state: AgentState, status: TaskStatus) -> AgentState:
    """Update the status of the current task."""
    new_state = state.copy()
    new_state["task_status"] = status
    return new_state


# ...................................................research context functions.........................................


def set_research_context(state: AgentState, topic: str, query: str) -> AgentState:
    """Initialize or update the research context."""
    new_state = state.copy()
    if new_state["research_context"] is None:
        new_state["research_context"] = {
            "topic": topic,
            "query": query,
            "sources": [],
            "findings": [],
        }
    else:
        new_state["research_context"]["topic"] = topic
        new_state["research_context"]["query"] = query

    return new_state


def add_research_source(state: AgentState, source: Dict[str, Any]) -> AgentState:
    """Add a research source to the research context."""
    new_state = state.copy()
    if new_state["research_context"] is not None:
        new_state["research_context"]["sources"] = state["research_context"][
            "sources"
        ] + [source]
    return new_state


def add_research_finding(state: AgentState, finding: Dict[str, Any]) -> AgentState:
    """Add a research finding to the research context."""
    new_state = state.copy()
    if new_state["research_context"] is not None:
        new_state["research_context"]["findings"] = state["research_context"][
            "findings"
        ] + [finding]
    return new_state

<<<<<<< HEAD
=======

>>>>>>> c3ec3cfb
# ....................................................metadata functions.........................................


def update_metadata(state: AgentState, key: str, value: Any) -> AgentState:
    """
    Update a specific metadata key-value pair in the state.
    Args:
        state: Current agent state
        key: Metadata key to update
        value: New value to set
    Returns:
        AgentState: Updated state with new metadata
    """
    new_state = dict(state)  # Create a new state dict to avoid modifying the original
    metadata = dict(
        state.get("metadata", {}) or {}
<<<<<<< HEAD
    )                        # Create a new metadata dict to avoid modifying the original
=======
    )  # Create a new metadata dict to avoid modifying the original
>>>>>>> c3ec3cfb
    metadata[key] = value
    new_state["metadata"] = metadata
    return new_state


def get_metadata(state: AgentState, key: str, default: Any = None) -> Any:
    """Get a value from the metadata by key."""
    if state.get("metadata") is None:
        return default

<<<<<<< HEAD
    return state["metadata"].get(key, default)
=======
    return state["metadata"].get(key, default)


def get_subquestions(state: AgentState) -> List[Dict[str, Any]]:
    """Get all subquestions and their routes from state metadata."""
    metadata = state.get("metadata", {})
    subquestions = []
    i = 0
    while f"subq_{i}" in metadata:
        subquestions.append(metadata[f"subq_{i}"])
        i += 1
    return subquestions


def clear_subquestions(state: AgentState) -> AgentState:
    """Clear all subquestion data from state metadata."""
    new_state = dict(state)
    metadata = dict(state.get("metadata", {}))
    i = 0
    while f"subq_{i}" in metadata:
        del metadata[f"subq_{i}"]
        i += 1
    new_state["metadata"] = metadata
    return new_state
>>>>>>> c3ec3cfb
<|MERGE_RESOLUTION|>--- conflicted
+++ resolved
@@ -40,10 +40,6 @@
         "task_status": TaskStatus.NOT_STARTED,
     }
 
-<<<<<<< HEAD
-=======
-
->>>>>>> c3ec3cfb
 def set_task(state: AgentState, task: str) -> AgentState:
     """Set the current task and update status."""
     new_state = state.copy()
@@ -51,10 +47,6 @@
     new_state["task_status"] = TaskStatus.IN_PROGRESS
     return new_state
 
-<<<<<<< HEAD
-=======
-
->>>>>>> c3ec3cfb
 def update_task_status(state: AgentState, status: TaskStatus) -> AgentState:
     """Update the status of the current task."""
     new_state = state.copy()
@@ -101,10 +93,6 @@
         ] + [finding]
     return new_state
 
-<<<<<<< HEAD
-=======
-
->>>>>>> c3ec3cfb
 # ....................................................metadata functions.........................................
 
 
@@ -121,11 +109,7 @@
     new_state = dict(state)  # Create a new state dict to avoid modifying the original
     metadata = dict(
         state.get("metadata", {}) or {}
-<<<<<<< HEAD
-    )                        # Create a new metadata dict to avoid modifying the original
-=======
     )  # Create a new metadata dict to avoid modifying the original
->>>>>>> c3ec3cfb
     metadata[key] = value
     new_state["metadata"] = metadata
     return new_state
@@ -136,11 +120,7 @@
     if state.get("metadata") is None:
         return default
 
-<<<<<<< HEAD
     return state["metadata"].get(key, default)
-=======
-    return state["metadata"].get(key, default)
-
 
 def get_subquestions(state: AgentState) -> List[Dict[str, Any]]:
     """Get all subquestions and their routes from state metadata."""
@@ -162,5 +142,4 @@
         del metadata[f"subq_{i}"]
         i += 1
     new_state["metadata"] = metadata
-    return new_state
->>>>>>> c3ec3cfb
+    return new_state