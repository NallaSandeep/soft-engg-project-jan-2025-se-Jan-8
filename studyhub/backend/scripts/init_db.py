"""
Database Initialization Script (Modular Version)
------------------------------------------------
This script initializes the StudyHub database using a modular approach:

Phase 1: Create users (admin, teachers, students)
Phase 2: Import course content from JSON files
Phase 3: Create enrollments and personal resources
Phase 4: Sync personal resources with StudyIndexer
Phase 5: Sync graded assignments with StudyIndexer for integrity checking

This approach ensures:
- Better separation of concerns
- Consistent data between StudyHub and StudyIndexer
- Maintainable and extensible initialization process
"""

import os
import sys
import json
import glob
from datetime import datetime, timedelta

# Add the backend directory to Python path
backend_dir = os.path.dirname(os.path.dirname(os.path.abspath(__file__)))
sys.path.insert(0, backend_dir)

# Import the app and database
try:
    from app import db, create_app
    from app.models import User, Course, Week, Lecture, Assignment, AssignmentQuestion, Question, \
        CourseEnrollment, PersonalResource, AssignmentSubmission, ResourceFile
    
    app = create_app()
    print("[INFO] Successfully imported StudyHub models and database")
except ImportError as e:
    print(f"[ERROR] Failed to import StudyHub models: {str(e)}")
    sys.exit(1)

# Import specific modules for phases
from scripts.import_courses import main as import_courses
#from scripts.create_assignments import main as create_assignments
from app.utils.sync_personal_resources import sync_personal_resources
from app.utils.sync_graded_assignments import sync_graded_assignments

# Constants - Database credentials 
ADMIN_EMAIL = "admin@studyhub.com"
ADMIN_USERNAME = "admin"
ADMIN_PASSWORD = "admin123"

TEACHER_EMAIL = "teacher@studyhub.com"
TEACHER_USERNAME = "teacher"
TEACHER_PASSWORD = "teacher123"

# Student credentials
STUDENT_COUNT = 5
STUDENT_PASSWORD = "student123"

# Database reset flag - Set to True to completely recreate the database
RESET_DATABASE = True

# StudyIndexer sync flags
SYNC_PERSONAL_RESOURCES = True
SYNC_GRADED_ASSIGNMENTS = True
SYNC_BATCH_SIZE = 50

def log(message, level="INFO"):
    """Log messages with timestamp and level"""
    print(f"[{datetime.now().strftime('%Y-%m-%d %H:%M:%S')}] [{level}] {message}")

def reset_database(db_session):
    """Reset the database by dropping and recreating all tables"""
    if not RESET_DATABASE:
        log("Database reset skipped (RESET_DATABASE=False)")
        return
        
    log("RESETTING DATABASE - THIS WILL DELETE ALL DATA")
    
    try:
        log("Dropping all tables...")
        db.drop_all()
        
        log("Creating tables...")
        db.create_all()
        
        log("Database reset completed successfully")
    except Exception as e:
        log(f"Error resetting database: {str(e)}", "ERROR")
        import traceback
        log(traceback.format_exc(), "ERROR")

def run_phase1_create_users(db_session):
    """
    Phase 1: Create users (admin, teachers, students)
    """
    log("PHASE 1: CREATING USERS")
    
    # Check if users already exist
    existing_users = db_session.query(User).all()
    if existing_users:
        log(f"Found {len(existing_users)} existing users")
        admin = db_session.query(User).filter_by(email=ADMIN_EMAIL).first()
        if admin:
            log(f"Admin user already exists: {admin.username} ({admin.email})")
            return admin.id, [u.id for u in existing_users if u.role == 'student']
    
    # Create admin user
    log("Creating admin user...")
    admin = User(
        username=ADMIN_USERNAME,
        email=ADMIN_EMAIL,
        password=ADMIN_PASSWORD,
        role="admin",
        first_name="Admin",
        last_name="User",
        is_active=True
    )
    db_session.add(admin)
    db_session.flush()
    log(f"Created admin user: {admin.username} (ID: {admin.id})")
    
    # Create teacher
    log("Creating teacher user...")
    teacher = User(
        username=TEACHER_USERNAME,
        email=TEACHER_EMAIL,
        password=TEACHER_PASSWORD,
        role="teacher",
                is_active=True
    )
    db_session.add(teacher)
    db_session.flush()
    log(f"Created teacher user: {teacher.username} (ID: {teacher.id})")
    
    # Create students
    student_ids = []
    log(f"Creating {STUDENT_COUNT} student users...")
    for i in range(1, STUDENT_COUNT + 1):
        username = f"student{i}"
        email = f"student{i}@studyhub.com"
        
        student = User(
            username=username,
            email=email,
            password=STUDENT_PASSWORD,
            role="student",
            first_name=f"Student{i}",
            last_name="User",
            is_active=True
        )
        db_session.add(student)
        db_session.flush()
        student_ids.append(student.id)
        log(f"Created student: {username} (ID: {student.id})")
    
    # Store admin_id before committing
    admin_id = admin.id
    
    db_session.commit()
    log("PHASE 1 COMPLETED - USERS CREATED")
    
    return admin_id, student_ids

def run_phase2_import_courses(db_session, admin_id):
    """
    Phase 2: Import course content from JSON files
    Uses the import_courses.py script to load courses from JSON
    """
    log("PHASE 2: IMPORTING COURSE CONTENT")
    
    try:
        log("Calling import_courses.py with verbose logging...")
        
        # Set verbose logging global in the import_courses module
        import scripts.import_courses
        
        # Manually run the import_courses functionality with the course directory
        course_data_dir = os.path.join(os.path.dirname(os.path.abspath(__file__)), "course")
        
        if os.path.exists(course_data_dir):
            log(f"Found course data directory: {course_data_dir}")
            json_files = glob.glob(os.path.join(course_data_dir, "*.json"))
            
            if json_files:
                log(f"Found {len(json_files)} JSON files in {course_data_dir}")
                
                # Get admin user
                admin = db_session.query(User).filter_by(email=ADMIN_EMAIL).first()
                
                for json_file in json_files:
                    log(f"Processing {os.path.basename(json_file)}...")
                    scripts.import_courses.process_single_file(db_session, json_file, admin)
            else:
                log(f"No JSON files found in {course_data_dir}", "ERROR")
        else:
            log(f"Course data directory not found: {course_data_dir}", "ERROR")
        
        courses = db_session.query(Course).all()
    except Exception as e:
        log(f"Error during course import: {str(e)}", "ERROR")
        import traceback
        log(traceback.format_exc(), "ERROR")
        courses = []
    
    return courses

def run_phase3_create_enrollments(db_session, student_ids, courses):
    """
    Phase 3: Create enrollments for students in courses
    Enroll students in courses and create sample submissions and personal resources
    """
    log("PHASE 3: CREATING ENROLLMENTS AND SUBMISSIONS")
    
    if not courses:
        log("No courses found to create enrollments", "ERROR")
        return
    
    if not student_ids:
        log("No students found to enroll", "ERROR")
        return
    
    # Create enrollments for all students in all courses
    log(f"Creating enrollments for {len(student_ids)} students in {len(courses)} courses...")
    
    for course in courses:
        for student_id in student_ids:
            # Skip student1 as it was enrolled during course import
            if student_id == 3:  # student1 has ID 3
                continue
                
            # Check if enrollment already exists
            existing_enrollment = db_session.query(CourseEnrollment).filter_by(
                user_id=student_id, 
                course_id=course.id
            ).first()
            
            if existing_enrollment:
                log(f"Enrollment already exists for student {student_id} in course {course.code}", "DEBUG")
                continue
            
            # Create enrollment
            enrollment = CourseEnrollment(
                user_id=student_id,
                course_id=course.id,
                role="student",
                status="active",
                enrolled_at=datetime.now()
            )
            db_session.add(enrollment)
            log(f"Enrolled student {student_id} in course {course.code}")
    
    db_session.flush()
    
    # Create sample submissions for all enrolled students
    log("Creating sample assignment submissions...")
    
    for course in courses:
        # Get assignments for the course
        assignments = db_session.query(Assignment).join(Week).filter(Week.course_id == course.id).all()
        
        if not assignments:
            log(f"No assignments found for course {course.code}", "WARNING")
            continue
        
        log(f"Found {len(assignments)} assignments for course {course.code}")
        
        # Create submissions for each assignment
        for assignment in assignments:
            for student_id in student_ids:
                # Create a submission (for the first few assignments only)
                if assignment.id % 3 == 0:  # Only create submissions for every 3rd assignment
                    # Get assignment questions to create sample answers
                    assignment_questions = db_session.query(AssignmentQuestion).filter_by(assignment_id=assignment.id).all()
                    
                    # Create sample answers for each question
                    answers = {}
                    if assignment_questions:
                        for i, aq in enumerate(assignment_questions, 1):
                            question_type = db_session.query(Question).filter_by(id=aq.question_id).first().type
                            
                            if question_type in ["MCQ", "mcq"]:
                                # Multiple choice - select first option
                                answers[str(i)] = {"selected_option": 0, "explanation": "Sample explanation"}
                            elif question_type in ["MSQ", "msq"]:
                                # Multiple select - select first two options if available
                                answers[str(i)] = {"selected_options": [0, 1], "explanation": "Sample explanation"}
                            else:
                                # Text answer
                                answers[str(i)] = {"text": "Sample answer for question " + str(i), "explanation": "Sample explanation"}
                    
                    # If no questions found, create a dummy answer to prevent NULL constraint
                    if not answers:
                        answers = {"1": {"text": "Default answer", "explanation": "This is a placeholder answer"}}
                    
                    submission = AssignmentSubmission(
                        assignment_id=assignment.id,
                        user_id=student_id,
                        status="submitted" if assignment.type == "practice" else "graded",
                        submitted_at=datetime.now() - timedelta(days=1),
                        score=85 if assignment.type == "graded" else 100,
                        feedback="Good job!" if assignment.type == "graded" else None,
                        answers=answers  # Add the answers object
                    )
                    db_session.add(submission)
                    log(f"Created submission for student {student_id} in assignment {assignment.id}")
    
    db_session.flush()
    
    # Create personal resources (notes) for all enrolled students
    log("Creating personal resources for students...")
    
    for course in courses:
        # Get lectures for the course
        lectures = db_session.query(Lecture).join(Week).filter(Week.course_id == course.id).all()
        
        if not lectures:
            log(f"No lectures found for course {course.code}", "WARNING")
            continue
        
        log(f"Found {len(lectures)} lectures for course {course.code}")
        
        # Create personal resources for the first few lectures only
        for lecture in lectures[:5]:  # First 5 lectures only
            for student_id in student_ids:
                # Create the personal resource
                resource = PersonalResource(
                    user_id=student_id,
                    course_id=course.id,
                    name=f"Notes on {lecture.title}",  # Use name instead of title
                    description=f"My personal notes for {lecture.title}",
                    is_active=True,
                    settings={"visibility": "private"}  # Use settings instead of is_public
                )
                db_session.add(resource)
                db_session.flush()  # Need to flush to get the resource.id
                
                # Create the resource file to hold the content
                resource_file = ResourceFile(
                    resource_id=resource.id,
                    name=f"Lecture {lecture.lecture_number} Notes.txt",
                    type="text",  # Use text type for notes
                    content=f"My personal notes for {lecture.title}.\n\nKey points:\n- Important concept 1\n- Important concept 2\n- Remember to review this before the exam",
                    file_type="text/plain",
                    file_size=250  # Approximate size
                )
                db_session.add(resource_file)
                log(f"Created personal resource for student {student_id} in course {course.code} for lecture {lecture.lecture_number}")
    
    db_session.commit()
    log("PHASE 3 COMPLETED - ENROLLMENTS AND SUBMISSIONS CREATED")

def sync_with_studyindexer(courses):
    """
    Sync courses with StudyIndexer to ensure consistency
    This calls the StudyIndexer API to index the courses
    
    StudyIndexer has several vector databases that need to be updated:
    1. CourseContent - For within-course search (synced here)
    """
    log("SYNCING COURSES WITH STUDYINDEXER...")
    
    try:
        import requests
        import json
        from requests.exceptions import RequestException
        
        # URLs for the StudyIndexer APIs
        STUDYINDEXER_BASE_URL = "http://127.0.0.1:8081"
        COURSE_CONTENT_URL = f"{STUDYINDEXER_BASE_URL}/api/v1/course-content"
        
        courses_synced = 0
        
        for course in courses:
            log(f"Syncing course {course.code} with StudyIndexer...")
            
            # Get course weeks
            weeks = db.session.query(Week).filter_by(course_id=course.id).all()
            
            # Format weeks into properly structured array
            week_data = []
            for week in weeks:
                week_data.append({
                    "week_id": week.id,
                    "course_id": course.id,
                    "order": week.number,
                    "title": week.title,
                    "estimated_hours": getattr(week, 'estimated_hours', 25)  # Default to 25 if not present
                })
            
            # Collect all lectures as a separate top-level array
            lectures_data = []
            for week in weeks:
                lectures = db.session.query(Lecture).filter_by(week_id=week.id).all()
                
                for lecture in lectures:
                    lecture_entry = {
                        "lecture_id": lecture.id,
                        "week_id": week.id,
                        "order": getattr(lecture, 'lecture_number', 1),  # Get lecture_number if exists
                        "title": lecture.title,
                        "resource_type": lecture.content_type
                    }
                    
                    # Add URL based on content type
                    if lecture.content_type == "youtube" and hasattr(lecture, 'youtube_url'):
                        lecture_entry["video_url"] = lecture.youtube_url
                    elif hasattr(lecture, 'file_path') and lecture.file_path:
                        lecture_entry["resource_url"] = lecture.file_path
                        
                    # Add transcript/content if available
                    if hasattr(lecture, 'transcript') and lecture.transcript:
                        lecture_entry["content_transcript"] = lecture.transcript
                    
                    # Add duration if available or default
                    lecture_entry["duration_minutes"] = getattr(lecture, 'duration', 45)
<<<<<<< HEAD
                    
                    # Add keywords if available
                    if hasattr(lecture, 'keywords') and lecture.keywords:
                        lecture_entry["keywords"] = lecture.keywords
                    else:
                        lecture_entry["keywords"] = [course.code, "lecture", week.title.split(':')[0] if ':' in week.title else week.title]
                    
=======
                    
                    # Add keywords if available
                    if hasattr(lecture, 'keywords') and lecture.keywords:
                        lecture_entry["keywords"] = lecture.keywords
                    else:
                        lecture_entry["keywords"] = [course.code, "lecture", week.title.split(':')[0] if ':' in week.title else week.title]
                    
>>>>>>> 6defefda
                    lectures_data.append(lecture_entry)
            
            # Create LLM_Summary if not present (using course description)
            llm_summary = {
                "summary": course.description,
                "concepts_covered": [],
                "concepts_not_covered": []
            }
            
            # Structure the final course data according to expected format
            course_data = {
                "course": {
                    "course_id": course.id,
                    "code": course.code,
                    "title": course.name,  # StudyHub uses 'name', StudyIndexer expects 'title'
                    "description": course.description,
                    "instructor_id": course.created_by_id,
                    "credits": getattr(course, 'credits', 3),  # Default to 3 if not present
                    "department": getattr(course, 'department', "Computer Science"),
                    "LLM_Summary": llm_summary
                },
                "weeks": week_data,
                "lectures": lectures_data
            }
            
            # Add assignments if they exist
            assignment_data = []
            for week in weeks:
                assignments = db.session.query(Assignment).filter_by(week_id=week.id).all()
                for assignment in assignments:
                    assignment_entry = {
                        "assignment_id": assignment.id,
                        "week_id": week.id,
                        "title": assignment.title,
                        "description": assignment.description,
                        "type": assignment.type,
                        "due_date": str(assignment.due_date) if hasattr(assignment, 'due_date') else None,
                        "start_date": str(assignment.start_date) if hasattr(assignment, 'start_date') else None,
                        "is_published": getattr(assignment, 'is_published', True)
                    }
                    
                    # Get question IDs if needed
                    question_ids = []
                    assignment_questions = db.session.query(AssignmentQuestion).filter_by(assignment_id=assignment.id).all()
                    for aq in assignment_questions:
                        question_ids.append(aq.question_id)
                    
                    if question_ids:
                        assignment_entry["question_ids"] = question_ids
                        
                    assignment_data.append(assignment_entry)
            
            if assignment_data:
                course_data["assignments"] = assignment_data
                
            # Sync with StudyIndexer CourseContent API
            try:
                content_response = requests.post(
                    COURSE_CONTENT_URL, 
                    json=course_data,
                    headers={"Content-Type": "application/json"}
                )
                
                if content_response.status_code == 200:
                    log(f"Successfully synced course {course.code} with CourseContent API")
                    courses_synced += 1
                else:
                    log(f"Failed to sync course {course.code} with CourseContent API. Status: {content_response.status_code}", "ERROR")
                    log(f"Response: {content_response.text}", "ERROR")
                    
            except RequestException as e:
                log(f"Error connecting to StudyIndexer for course {course.code}: {str(e)}", "ERROR")
                log("StudyIndexer service may not be running. This is not critical for StudyHub operation.", "WARNING")
                
        if courses_synced > 0:
            log(f"Successfully synced {courses_synced} courses with StudyIndexer")
        else:
            log("No courses were synced with StudyIndexer", "WARNING")
            
    except ImportError:
        log("Could not import 'requests' module. Please install it with 'pip install requests'", "ERROR")
        log("StudyIndexer synchronization skipped.", "WARNING")
    except Exception as e:
        log(f"Error during StudyIndexer synchronization: {str(e)}", "ERROR")
        import traceback
        log(traceback.format_exc(), "ERROR")

def run_phase4_sync_personal_resources(db_session):
    """
    Phase 4: Sync personal resources with StudyIndexer
    """
    if not SYNC_PERSONAL_RESOURCES:
        log("Personal resource sync skipped (SYNC_PERSONAL_RESOURCES=False)")
        return
        
    log("PHASE 4: SYNCING PERSONAL RESOURCES WITH STUDYINDEXER")
    
    try:
        # Count resources to sync
        resource_count = db_session.query(PersonalResource).count()
        log(f"Found {resource_count} personal resources to sync")
        
        if resource_count == 0:
            log("No personal resources found to sync", "WARNING")
            return
            
        # Sync personal resources with StudyIndexer
        log("Starting personal resource sync...")
        results = sync_personal_resources(batch_size=SYNC_BATCH_SIZE)
        
        # Log results
        log(f"Sync completed: {results['added']} added, {results['failed']} failed, {results['total']} total")
        
        if results['failed'] > 0:
            log(f"Failed to sync {results['failed']} personal resources", "WARNING")
        else:
            log("All personal resources synced successfully")
            
    except Exception as e:
        log(f"Error during personal resource sync: {str(e)}", "ERROR")
        import traceback
        log(traceback.format_exc(), "ERROR")

def run_phase5_sync_graded_assignments(db_session):
    """
    Phase 5: Sync graded assignments with StudyIndexer for integrity checking
    """
    if not SYNC_GRADED_ASSIGNMENTS:
        log("Graded assignment sync skipped (SYNC_GRADED_ASSIGNMENTS=False)")
        return
        
    log("PHASE 5: SYNCING GRADED ASSIGNMENTS WITH STUDYINDEXER")
    
    try:
        # Count assignments to sync
        assignments = db_session.query(Assignment).filter_by(type="graded").count()
        log(f"Found {assignments} graded assignments to sync")
        
        if assignments == 0:
            log("No graded assignments found to sync", "WARNING")
            return
            
        # Sync graded assignments with StudyIndexer
        log("Starting graded assignment sync...")
        results = sync_graded_assignments(batch_size=SYNC_BATCH_SIZE)
        
        # Log results
        log(f"Sync completed: {results['added']} added, {results['failed']} failed, {results['total']} total")
        
        if results['failed'] > 0:
            log(f"Failed to sync {results['failed']} assignments", "WARNING")
        else:
            log("All graded assignments synced successfully")
            
    except Exception as e:
        log(f"Error during graded assignment sync: {str(e)}", "ERROR")
        import traceback
        log(traceback.format_exc(), "ERROR")

def main():
    """Main function to run the database initialization process"""
    log("Starting database initialization...")
    
    # Create application context
    with app.app_context():
        # Reset database if requested
        reset_database(db.session)
        
        # Phase 1: Create users
        admin_id, student_ids = run_phase1_create_users(db.session)
        
        # Phase 2: Import courses
        courses = run_phase2_import_courses(db.session, admin_id)
        
        # Phase 3: Create enrollments and personal resources
        run_phase3_create_enrollments(db.session, student_ids, courses)
        
        # Phase 4: Sync with StudyIndexer
        sync_with_studyindexer(courses)
        
        # Phase 5: Sync personal resources with StudyIndexer
        run_phase4_sync_personal_resources(db.session)
        
        # Phase 6: Sync graded assignments with StudyIndexer
        run_phase5_sync_graded_assignments(db.session)
    
    log("Database initialization completed")

if __name__ == "__main__":
    main()<|MERGE_RESOLUTION|>--- conflicted
+++ resolved
@@ -413,7 +413,6 @@
                     
                     # Add duration if available or default
                     lecture_entry["duration_minutes"] = getattr(lecture, 'duration', 45)
-<<<<<<< HEAD
                     
                     # Add keywords if available
                     if hasattr(lecture, 'keywords') and lecture.keywords:
@@ -421,15 +420,6 @@
                     else:
                         lecture_entry["keywords"] = [course.code, "lecture", week.title.split(':')[0] if ':' in week.title else week.title]
                     
-=======
-                    
-                    # Add keywords if available
-                    if hasattr(lecture, 'keywords') and lecture.keywords:
-                        lecture_entry["keywords"] = lecture.keywords
-                    else:
-                        lecture_entry["keywords"] = [course.code, "lecture", week.title.split(':')[0] if ':' in week.title else week.title]
-                    
->>>>>>> 6defefda
                     lectures_data.append(lecture_entry)
             
             # Create LLM_Summary if not present (using course description)
