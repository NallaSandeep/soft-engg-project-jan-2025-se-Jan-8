import React, { useState, useEffect } from 'react';
import { useNavigate } from 'react-router-dom';
import { courseApi } from '../../services/apiService';

const MyCourses = () => {
    const navigate = useNavigate();
    const [courses, setCourses] = useState([]);
    const [loading, setLoading] = useState(true);
    const [error, setError] = useState(null);
    const [searchTerm, setSearchTerm] = useState('');
    const [filter, setFilter] = useState('all'); // all, active, completed

    useEffect(() => {
        fetchCourses();
    }, []);

    const fetchCourses = async () => {
        try {
            setError(null);
            const response = await courseApi.getCourses();
            if (response.success) {
                setCourses(response.data || []);
            } else {
                setError(response.message || 'Failed to load courses');
            }
        } catch (err) {
            console.error('Error loading courses:', err);
            setError(err.message || 'Failed to load courses');
        } finally {
            setLoading(false);
        }
    };

    const filteredCourses = courses.filter(course => {
        const matchesSearch = course.name.toLowerCase().includes(searchTerm.toLowerCase()) ||
                            course.code.toLowerCase().includes(searchTerm.toLowerCase());
        
        if (filter === 'all') return matchesSearch;
        if (filter === 'active') return matchesSearch && course.is_active;
        if (filter === 'completed') return matchesSearch && !course.is_active;
        return matchesSearch;
    });

    if (loading) {
        return (
            <div className="flex justify-center items-center h-64">
                <p className="text-zinc-600 dark:text-zinc-400">Loading courses...</p>
            </div>
        );
    }

    if (error) {
        return (
            <div className="text-center text-red-500 dark:text-red-400 p-4">
                <p>{error}</p>
            </div>
        );
    }

    return (
        <div className="container mx-auto px-4 py-6">
            <div className="flex justify-between items-center mb-6">
                <h1 className="text-2xl font-bold text-zinc-900 dark:text-white">My Courses</h1>
                <div className="flex gap-4">
                    <input
                        type="text"
                        placeholder="Search courses..."
                        value={searchTerm}
                        onChange={(e) => setSearchTerm(e.target.value)}
<<<<<<< HEAD
                        className="px-4 py-2 rounded-lg bg-white dark:bg-zinc-700 text-zinc-900 dark:text-white placeholder-zinc-500 dark:placeholder-gray-400 border border-zinc-300 dark:border-zinc-600 focus:outline-none focus:border-blue-500"
=======
                        className="px-4 py-2 rounded-lg focus:outline-none focus:ring-1 focus:ring-gray-500 dark:bg-zinc-800 dark:text-gray-100"
>>>>>>> 8a08707b
                    />
                    <select
                        value={filter}
                        onChange={(e) => setFilter(e.target.value)}
<<<<<<< HEAD
                        className="px-4 py-2 rounded-lg bg-white dark:bg-zinc-700 text-zinc-900 dark:text-white border border-zinc-300 dark:border-zinc-600 focus:outline-none focus:border-blue-500"
=======
                        className="px-8 py-2 rounded-lg focus:outline-none focus:ring-1 focus:ring-gray-500 dark:bg-zinc-800 dark:text-gray-100"
>>>>>>> 8a08707b
                    >
                        <option value="all">All Courses</option>
                        <option value="active">Active</option>
                        <option value="completed">Completed</option>
                    </select>
                </div>
            </div>

            <div className="grid grid-cols-1 md:grid-cols-2 lg:grid-cols-3 gap-6">
                {filteredCourses.map(course => (
<<<<<<< HEAD
                    <div key={course.id} className="bg-zinc-50 dark:bg-zinc-800 rounded-lg overflow-hidden hover:bg-zinc-100 dark:hover:bg-zinc-700 transition-colors border border-zinc-200 dark:border-zinc-700">
                        <div className="p-6">
                            <div className="flex justify-between items-start mb-4">
                                <div>
                                    <h2 className="text-xl font-semibold text-zinc-900 dark:text-white mb-2">{course.name}</h2>
                                    <p className="text-zinc-600 dark:text-gray-400 text-sm">{course.code}</p>
                                </div>
                                <span className={`px-2 py-1 text-xs rounded-full border ${
                                    course.is_active 
                                        ? 'bg-green-50 dark:bg-green-400/20 text-green-800 dark:text-green-400 border-green-200 dark:border-green-400/30' 
                                        : 'bg-zinc-100 dark:bg-gray-400/20 text-zinc-800 dark:text-gray-400 border-zinc-200 dark:border-gray-400/30'
                                }`}>
                                    {course.is_active ? 'Active' : 'Completed'}
                                </span>
                            </div>
                            <p className="text-zinc-600 dark:text-gray-400 text-sm mb-4 line-clamp-2">{course.description}</p>
                            <div className="mb-4">
                                <div className="flex justify-between text-sm text-zinc-600 dark:text-gray-400 mb-1">
                                    <span>Progress</span>
                                    <span>0%</span>
                                </div>
                                <div className="w-full bg-zinc-200 dark:bg-zinc-600 rounded-full h-2">
                                    <div className="bg-blue-500 h-2 rounded-full" style={{ width: '0%' }}></div>
                                </div>
=======
                    <div key={course.id} className="bg-gray-50 dark:bg-zinc-800 rounded-lg shadow-sm p-6">
                        <div className="flex justify-between items-start mb-4">
                            <div>
                                <h2 className="text-lg font-semibold">{course.name}</h2>
                                <p className="text-sm text-gray-600 dark:text-gray-400">{course.code}</p>
                            </div>
                            <span className={`text-xs px-2 py-1 rounded-full ${
                                course.is_active 
                                    ? 'bg-green-100 dark:bg-green-900/30 text-green-800 dark:text-green-400' 
                                    : 'bg-gray-100 dark:bg-gray-900/30 text-gray-800 dark:text-gray-400'
                            }`}>
                                {course.is_active ? 'Active' : 'Completed'}
                            </span>
                        </div>
                        <p className="text-gray-600 text-sm mb-4 line-clamp-2 dark:text-gray-400">{course.description}</p>
                        <div className="mb-4">
                            <div className="flex justify-between text-sm text-gray-600 mb-1 dark:text-gray-400">
                                <span>Progress</span>
                                <span>0%</span>
>>>>>>> 8a08707b
                            </div>
                            <div className="flex justify-between items-center text-sm text-zinc-600 dark:text-gray-400">
                                <button
                                    onClick={() => navigate(`/student/courses/${course.id}`)}
                                    className="text-blue-600 dark:text-blue-400 hover:text-blue-800 dark:hover:text-blue-300"
                                >
                                    View Course →
                                </button>
                                <span>
                                    {course.start_date} - {course.end_date}
                                </span>
                            </div>
                        </div>
<<<<<<< HEAD
=======
                        <div className="flex justify-between items-center">
                            <button
                                onClick={() => navigate(`/courses/${course.id}`)}
                                className="text-blue-600 hover:text-blue-800 dark:text-blue-400 dark:hover:text-blue-300"
                            >
                                View Course →
                            </button>
                            <span className="text-sm text-gray-500 dark:text-gray-400">
                                {course.start_date} - {course.end_date}
                            </span>
                        </div>
>>>>>>> 8a08707b
                    </div>
                ))}
            </div>

            {filteredCourses.length === 0 && (
                <div className="text-center py-12">
                    <p className="text-zinc-600 dark:text-gray-400">No courses found</p>
                </div>
            )}
        </div>
    );
};

export default MyCourses; <|MERGE_RESOLUTION|>--- conflicted
+++ resolved
@@ -67,20 +67,12 @@
                         placeholder="Search courses..."
                         value={searchTerm}
                         onChange={(e) => setSearchTerm(e.target.value)}
-<<<<<<< HEAD
                         className="px-4 py-2 rounded-lg bg-white dark:bg-zinc-700 text-zinc-900 dark:text-white placeholder-zinc-500 dark:placeholder-gray-400 border border-zinc-300 dark:border-zinc-600 focus:outline-none focus:border-blue-500"
-=======
-                        className="px-4 py-2 rounded-lg focus:outline-none focus:ring-1 focus:ring-gray-500 dark:bg-zinc-800 dark:text-gray-100"
->>>>>>> 8a08707b
                     />
                     <select
                         value={filter}
                         onChange={(e) => setFilter(e.target.value)}
-<<<<<<< HEAD
                         className="px-4 py-2 rounded-lg bg-white dark:bg-zinc-700 text-zinc-900 dark:text-white border border-zinc-300 dark:border-zinc-600 focus:outline-none focus:border-blue-500"
-=======
-                        className="px-8 py-2 rounded-lg focus:outline-none focus:ring-1 focus:ring-gray-500 dark:bg-zinc-800 dark:text-gray-100"
->>>>>>> 8a08707b
                     >
                         <option value="all">All Courses</option>
                         <option value="active">Active</option>
@@ -91,7 +83,6 @@
 
             <div className="grid grid-cols-1 md:grid-cols-2 lg:grid-cols-3 gap-6">
                 {filteredCourses.map(course => (
-<<<<<<< HEAD
                     <div key={course.id} className="bg-zinc-50 dark:bg-zinc-800 rounded-lg overflow-hidden hover:bg-zinc-100 dark:hover:bg-zinc-700 transition-colors border border-zinc-200 dark:border-zinc-700">
                         <div className="p-6">
                             <div className="flex justify-between items-start mb-4">
@@ -116,27 +107,7 @@
                                 <div className="w-full bg-zinc-200 dark:bg-zinc-600 rounded-full h-2">
                                     <div className="bg-blue-500 h-2 rounded-full" style={{ width: '0%' }}></div>
                                 </div>
-=======
-                    <div key={course.id} className="bg-gray-50 dark:bg-zinc-800 rounded-lg shadow-sm p-6">
-                        <div className="flex justify-between items-start mb-4">
-                            <div>
-                                <h2 className="text-lg font-semibold">{course.name}</h2>
-                                <p className="text-sm text-gray-600 dark:text-gray-400">{course.code}</p>
-                            </div>
-                            <span className={`text-xs px-2 py-1 rounded-full ${
-                                course.is_active 
-                                    ? 'bg-green-100 dark:bg-green-900/30 text-green-800 dark:text-green-400' 
-                                    : 'bg-gray-100 dark:bg-gray-900/30 text-gray-800 dark:text-gray-400'
-                            }`}>
-                                {course.is_active ? 'Active' : 'Completed'}
-                            </span>
-                        </div>
-                        <p className="text-gray-600 text-sm mb-4 line-clamp-2 dark:text-gray-400">{course.description}</p>
-                        <div className="mb-4">
-                            <div className="flex justify-between text-sm text-gray-600 mb-1 dark:text-gray-400">
-                                <span>Progress</span>
-                                <span>0%</span>
->>>>>>> 8a08707b
+
                             </div>
                             <div className="flex justify-between items-center text-sm text-zinc-600 dark:text-gray-400">
                                 <button
@@ -150,20 +121,6 @@
                                 </span>
                             </div>
                         </div>
-<<<<<<< HEAD
-=======
-                        <div className="flex justify-between items-center">
-                            <button
-                                onClick={() => navigate(`/courses/${course.id}`)}
-                                className="text-blue-600 hover:text-blue-800 dark:text-blue-400 dark:hover:text-blue-300"
-                            >
-                                View Course →
-                            </button>
-                            <span className="text-sm text-gray-500 dark:text-gray-400">
-                                {course.start_date} - {course.end_date}
-                            </span>
-                        </div>
->>>>>>> 8a08707b
                     </div>
                 ))}
             </div>
