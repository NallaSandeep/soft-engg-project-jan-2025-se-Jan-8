--- conflicted
+++ resolved
@@ -24,11 +24,7 @@
             setLoading(true);
             const response = await userApi.getUsers(filters);
             if (response.success) {
-<<<<<<< HEAD
-                setUsers(response.users || []);
-=======
                 setUsers(response.users  || []);
->>>>>>> cd3dc64c
             } else {
                 setError(response.message || 'Failed to load users');
             }
